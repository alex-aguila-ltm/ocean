--- conflicted
+++ resolved
@@ -1,175 +1,3 @@
-<<<<<<< HEAD
-from typing import Any, AsyncIterator, Optional
-
-from .auth_client import AuthClient
-from .graphql_client import GraphQLClient
-from .rest_client import RestClient
-from loguru import logger
-import urllib.parse
-from .utils import convert_glob_to_gitlab_patterns, parse_file_content
-import anyio
-import asyncio
-
-
-class GitLabClient:
-
-    def __init__(self, base_url: str, token: str) -> None:
-        auth_client = AuthClient(token)
-        self.graphql = GraphQLClient(base_url, auth_client)
-        self.rest = RestClient(base_url, auth_client)
-
-    async def get_projects(
-        self, params: Optional[dict[str, Any]] = None
-    ) -> AsyncIterator[list[dict[str, Any]]]:
-        """Fetch all accessible projects using GraphQL.
-
-        Note: GraphQL is preferred over REST for projects as it allows efficient
-        fetching of extendable fields (like members, labels) in a single query
-        when needed, avoiding multiple API calls.
-
-        Args:
-            params: Optional params to pass to the GraphQL query
-
-        Returns:
-            AsyncIterator yielding batches of project data
-        """
-        async for batch in self.graphql.get_resource("projects", params=params):
-            yield batch
-
-    async def get_groups(self) -> AsyncIterator[list[dict[str, Any]]]:
-        async for batch in self.rest.get_resource(
-            "groups", params={"min_access_level": 30, "all_available": True}
-        ):
-            yield batch
-
-    async def get_group_resource(
-        self,
-        group: dict[str, Any],
-        resource_type: str,
-        params: Optional[dict[str, Any]] = None,
-    ) -> AsyncIterator[list[dict[str, Any]]]:
-        async for batch in self.rest.get_group_resource(
-            group["id"], resource_type, params
-        ):
-            yield batch
-
-    async def get_project_resource(
-        self,
-        project_path: str,
-        resource_type: str,
-        params: Optional[dict[str, Any]] = None,
-    ) -> AsyncIterator[list[dict[str, Any]]]:
-        encoded_project_path = urllib.parse.quote(project_path, safe="")
-        async for batch in self.rest.get_project_resource(
-            encoded_project_path, resource_type, params
-        ):
-            yield batch
-
-    async def process_file(
-        self,
-        file: dict[str, Any],
-        context: str,
-    ) -> dict[str, Any]:
-        file_path = file.get("path", "")
-        try:
-            file["data"] = await anyio.to_thread.run_sync(
-                parse_file_content, file.get("data", ""), file_path, context
-            )
-        except Exception as e:
-            logger.error(f"Failed to parse {file_path} in {context}: {str(e)}")
-        return file
-
-    async def _process_batch(
-        self,
-        batch: list[dict[str, Any]],
-        context: str,
-    ) -> AsyncIterator[dict[str, Any]]:
-        PARSEABLE_EXTENSIONS = (".json", ".yaml", ".yml")
-
-        tasks = [
-            (
-                self.process_file(file, context)
-                if file.get("path", "").endswith(PARSEABLE_EXTENSIONS)
-                else asyncio.create_task(asyncio.sleep(0, result=file))
-            )
-            for file in batch
-        ]
-
-        # Process all files through as_completed
-        for completed in asyncio.as_completed(tasks):
-            yield await completed
-
-    async def _search_in_repository(
-        self,
-        repo: str,
-        patterns: list[str],
-    ) -> AsyncIterator[list[dict[str, Any]]]:
-        params = {"scope": "blobs", "search_type": "advanced"}
-        for pattern in patterns:
-            params["search"] = f"path:{pattern}"
-            try:
-                async for batch in self.get_project_resource(repo, "search", params):
-                    if batch:
-                        processed_batch = []
-                        async for processed_file in self._process_batch(batch, repo):
-                            processed_batch.append(processed_file)
-                        if processed_batch:
-                            yield processed_batch
-            except Exception as e:
-                logger.error(f"Error searching in {repo}: {str(e)}")
-
-    async def _search_in_group(
-        self,
-        group: dict[str, Any],
-        patterns: list[str],
-    ) -> AsyncIterator[list[dict[str, Any]]]:
-        group_context = group.get("name", str(group["id"]))
-        params = {"scope": "blobs", "search_type": "advanced"}
-        for pattern in patterns:
-            params["search"] = f"path:{pattern}"
-            try:
-                async for batch in self.get_group_resource(group, "search", params):
-                    if batch:
-                        processed_batch = []
-                        async for processed_file in self._process_batch(
-                            batch, group_context
-                        ):
-                            processed_batch.append(processed_file)
-                        if processed_batch:
-                            yield processed_batch
-            except Exception as e:
-                logger.error(f"Error searching in {group_context}: {str(e)}")
-
-    async def search_files(
-        self,
-        path_pattern: str,
-        repositories: Optional[list[str]] = None,
-    ) -> AsyncIterator[list[dict[str, Any]]]:
-        logger.info(f"Searching for files matching pattern: '{path_pattern}'")
-        patterns = convert_glob_to_gitlab_patterns(path_pattern)
-
-        if repositories:
-            logger.info(f"Searching in {len(repositories)} specific repositories")
-            for repo in repositories:
-                logger.debug(f"Searching repo '{repo}' for pattern '{path_pattern}'")
-                async for batch in self._search_in_repository(repo, patterns):
-                    yield batch
-        else:
-            logger.info("Searching across all accessible groups")
-            async for groups in self.get_groups():
-                for group in groups:
-                    group_id = group.get("name", str(group["id"]))
-                    logger.debug(
-                        f"Searching group '{group_id}' for pattern '{path_pattern}'"
-                    )
-                    async for batch in self._search_in_group(group, patterns):
-                        yield batch
-
-    async def get_file_content(
-        self, project_id: str, file_path: str, ref: str = "main"
-    ) -> Optional[str]:
-        return await self.rest.get_file_content(project_id, file_path, ref)
-=======
 from typing import Any, Optional
 
 import httpx
@@ -217,5 +45,4 @@
 
         except httpx.HTTPError as e:
             logger.error(f"HTTP error for {method} request to {path}: {e}")
-            raise
->>>>>>> e923b85d
+            raise