FROM python:3.11-slim-bookworm

ARG BUILD_CONTEXT
<<<<<<< HEAD

ENV LIBRDKAFKA_VERSION=1.9.2

# Install system dependencies and libraries
RUN apk add --no-cache \
    gcc \
    musl-dev \
    build-base \
    bash \
    oniguruma-dev \
    make \
    autoconf \
    automake \
    libtool \
    curl \
    jemalloc \
    # librdkafka-dev \
    libffi-dev \
        # Install community librdkafka-dev since the default in alpine is older
        && echo "@edge http://dl-cdn.alpinelinux.org/alpine/edge/main" >> /etc/apk/repositories \
        && echo "@edgecommunity http://dl-cdn.alpinelinux.org/alpine/edge/community" >> /etc/apk/repositories \
        && apk add --no-cache alpine-sdk "librdkafka@edgecommunity>=${LIBRDKAFKA_VERSION}" "librdkafka-dev@edgecommunity>=${LIBRDKAFKA_VERSION}" \
        && curl -sSL https://install.python-poetry.org | python3 - \
        && /root/.local/bin/poetry config virtualenvs.in-project true

WORKDIR /app

COPY ./${BUILD_CONTEXT}/pyproject.toml ./${BUILD_CONTEXT}/poetry.lock /app/

RUN /root/.local/bin/poetry install --without dev --no-root --no-interaction --no-ansi --no-cache && pip cache purge

FROM python:3.11-alpine AS prod

=======
>>>>>>> 7473e898
ARG INTEGRATION_VERSION

LABEL INTEGRATION_VERSION=${INTEGRATION_VERSION}
# Used to ensure that new integrations will be public, see https://docs.github.com/en/packages/learn-github-packages/configuring-a-packages-access-control-and-visibility
LABEL org.opencontainers.image.source https://github.com/port-labs/ocean

ENV LIBRDKAFKA_VERSION 1.9.2

COPY --from=base /usr/lib/libjemalloc.so.2 /usr/local/lib/

WORKDIR /app

RUN apt update && \
    apt install -y wget make g++ libssl-dev autoconf automake libtool curl librdkafka-dev && \
    apt-get clean

COPY ./integrations/_infra/init.sh /app/init.sh

RUN chmod +x /app/init.sh

COPY ./${BUILD_CONTEXT} /app

COPY ./integrations/_infra/Makefile /app/Makefile

RUN export POETRY_VIRTUALENVS_CREATE=false && make install/prod && pip cache purge

ENTRYPOINT ./init.sh<|MERGE_RESOLUTION|>--- conflicted
+++ resolved
@@ -1,42 +1,6 @@
 FROM python:3.11-slim-bookworm
 
 ARG BUILD_CONTEXT
-<<<<<<< HEAD
-
-ENV LIBRDKAFKA_VERSION=1.9.2
-
-# Install system dependencies and libraries
-RUN apk add --no-cache \
-    gcc \
-    musl-dev \
-    build-base \
-    bash \
-    oniguruma-dev \
-    make \
-    autoconf \
-    automake \
-    libtool \
-    curl \
-    jemalloc \
-    # librdkafka-dev \
-    libffi-dev \
-        # Install community librdkafka-dev since the default in alpine is older
-        && echo "@edge http://dl-cdn.alpinelinux.org/alpine/edge/main" >> /etc/apk/repositories \
-        && echo "@edgecommunity http://dl-cdn.alpinelinux.org/alpine/edge/community" >> /etc/apk/repositories \
-        && apk add --no-cache alpine-sdk "librdkafka@edgecommunity>=${LIBRDKAFKA_VERSION}" "librdkafka-dev@edgecommunity>=${LIBRDKAFKA_VERSION}" \
-        && curl -sSL https://install.python-poetry.org | python3 - \
-        && /root/.local/bin/poetry config virtualenvs.in-project true
-
-WORKDIR /app
-
-COPY ./${BUILD_CONTEXT}/pyproject.toml ./${BUILD_CONTEXT}/poetry.lock /app/
-
-RUN /root/.local/bin/poetry install --without dev --no-root --no-interaction --no-ansi --no-cache && pip cache purge
-
-FROM python:3.11-alpine AS prod
-
-=======
->>>>>>> 7473e898
 ARG INTEGRATION_VERSION
 
 LABEL INTEGRATION_VERSION=${INTEGRATION_VERSION}
@@ -44,8 +8,6 @@
 LABEL org.opencontainers.image.source https://github.com/port-labs/ocean
 
 ENV LIBRDKAFKA_VERSION 1.9.2
-
-COPY --from=base /usr/lib/libjemalloc.so.2 /usr/local/lib/
 
 WORKDIR /app
 
