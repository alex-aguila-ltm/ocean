--- conflicted
+++ resolved
@@ -1,10 +1,6 @@
 [tool.poetry]
 name = "jira"
-<<<<<<< HEAD
-version = "0.1.89-dev03"
-=======
 version = "0.1.89"
->>>>>>> 64f28fd6
 description = "Integration to bring information from Jira into Port"
 authors = ["Mor Paz <mor@getport.io>"]
 
