# Changelog

All notable changes to this project will be documented in this file.

The format is based on [Keep a Changelog](https://keepachangelog.com/en/1.0.0/),
and this project adheres to [Semantic Versioning](https://semver.org/spec/v2.0.0.html).

<!-- towncrier release notes start -->

## 0.1.100 (2024-11-12)


<<<<<<< HEAD
### Features

- Added a field to display total issues in a project
- Added support for ingesting other fields apart from the default fields (Jira Sprint support)

### Improvements

- Changed issue priority from id to name
=======
### Improvements

- Bumped ocean version to ^0.14.0
>>>>>>> d324489e


## 0.1.99 (2024-11-12)


### Improvements

- Bumped ocean version to ^0.13.1


## 0.1.98 (2024-11-10)


### Improvements

- Bumped ocean version to ^0.13.0


## 0.1.97 (2024-11-10)


### Improvements

- Bumped ocean version to ^0.12.9


## 0.1.96 (2024-11-06)


### Improvements

- Bumped ocean version to ^0.12.8


## 0.1.95 (2024-10-23)


### Improvements

- Bumped ocean version to ^0.12.7


## 0.1.94 (2024-10-22)


### Improvements

- Bumped ocean version to ^0.12.6


## 0.1.93 (2024-10-14)


### Improvements

- Bumped ocean version to ^0.12.4


## 0.1.92 (2024-10-09)


### Improvements

- Bumped ocean version to ^0.12.3


## 0.1.91 (2024-10-08)


### Improvements

- Bumped ocean version to ^0.12.2


## 0.1.90 (2024-10-01)


### Improvements

- Bumped ocean version to ^0.12.1


## 0.1.89 (2024-09-29)


### Improvements

- Bumped ocean version to ^0.11.0


## 0.1.88 (2024-09-22)


### Improvements

- Bumped ocean version to ^0.10.12


## 0.1.87 (2024-09-17)


### Improvements

- Bumped ocean version to ^0.10.11


## 0.1.86 (2024-09-12)


### Improvements

- Bumped ocean version to ^0.10.10 (#1)


## 0.1.85 (2024-09-05)


### Improvements

- Bumped ocean version to ^0.10.9 (#1)


## 0.1.84 (2024-09-04)


### Improvements

- Bumped ocean version to ^0.10.8 (#1)


## 0.1.83 (2024-09-01)


### Improvements

- Bumped ocean version to ^0.10.7 (#1)


## 0.1.82 (2024-08-30)


### Improvements

- Bumped ocean version to ^0.10.5 (#1)


## 0.1.81 (2024-08-28)


### Improvements

- Bumped ocean version to ^0.10.4 (#1)


## 0.1.80 (2024-08-28)


### Improvements

- Bumped ocean version to ^0.10.3 (#1)


## 0.1.79 (2024-08-26)


### Improvements

- Bumped ocean version to ^0.10.2 (#1)


## 0.1.78 (2024-08-26)


### Improvements

- Bumped ocean version to ^0.10.1 (#1)


## 0.1.77 (2024-08-22)


### Improvements

- Bumped ocean version to ^0.10.0 (#1)


## 0.1.76 (2024-08-20)


### Improvements

- Bumped ocean version to ^0.9.14 (#1)


## 0.1.75 (2024-08-13)


### Improvements

- Bumped ocean version to ^0.9.13 (#1)


## 0.1.74 (2024-08-11)


### Improvements

- Bumped ocean version to ^0.9.12 (#1)


## 0.1.73 (2024-08-05)


### Improvements

- Updated the JQL filter used in the default configuration mapping to also ingest Jira issues that were opened or updated in the past week
- Updated the default mapping for the `issue` kind
- Updated the default blueprints and their properties


## 0.1.72 (2024-08-05)


### Improvements

- Bumped ocean version to ^0.9.11 (#1)


## 0.1.71 (2024-08-04)


### Improvements

- Bumped ocean version to ^0.9.10 (#1)


## 0.1.70 (2024-08-01)


### Improvements

- Added target='blank' attribute to links in config and secrets description to make them open in new tab


## 0.1.69 (2024-07-31)


### Improvements

- Upgraded integration dependencies (#1)


## 0.1.68 (2024-07-31)


### Improvements

- Bumped ocean version to ^0.9.7 (#1)


## 0.1.67 (2024-07-31)


### Improvements

- Bumped ocean version to ^0.9.6 (#1)


## 0.1.66 (2024-07-24)


### Improvements

- Bumped ocean version to ^0.9.5


## 0.1.65 (2024-07-16)


### Improvements

- Changed description of atlassianUserToken configuration


## 0.1.64 (2024-07-10)


### Improvements

- Bumped ocean version to ^0.9.4 (#1)


## 0.1.63 (2024-07-09)


### Improvements

- Bumped ocean version to ^0.9.3 (#1)


## 0.1.62 (2024-07-07)


### Improvements

- Bumped ocean version to ^0.9.2 (#1)


## 0.1.61 (2024-06-23)


###  Improvements

- Bumped ocean version to ^0.9.1 (#1)


## 0.1.60 (2024-06-19)


###  Improvements

- Bumped ocean version to ^0.9.0 (#1)


## 0.1.59 (2024-06-16)


###  Improvements

- Bumped ocean version to ^0.8.0 (#1)


## 0.1.58 (2024-06-13)


###  Improvements

- Bumped ocean version to ^0.7.1 (#1)


## 0.1.57 (2024-06-13)


###  Improvements

- Bumped ocean version to ^0.7.0 (#1)


## 0.1.56 (2024-06-10)


###  Improvements

- Bumped ocean version to ^0.6.0 (#1)


## 0.1.55 (2024-06-05)


###  Improvements

- Bumped ocean version to ^0.5.27 (#1)


## 0.1.54 (2024-06-03)


###  Improvements

- Bumped ocean version to ^0.5.25 (#1)


## 0.1.53 (2024-06-02)


###  Improvements

- Bumped ocean version to ^0.5.24 (#1)


## 0.1.52 (2024-05-30)


###  Improvements

- Updated the JQL filter used in the default configuration mapping to not ingest Jira issues of the `done` statusCategory
- Updated the default mapping for the `issue` kind

## 0.1.51 (2024-05-30)


###  Improvements

- Bumped ocean version to ^0.5.23 (#1)
- Updated the base image used in the Dockerfile that is created during integration scaffolding from `python:3.11-slim-buster` to `python:3.11-slim-bookworm`


## 0.1.50 (2024-05-29)


###  Improvements

- Bumped ocean version to ^0.5.22 (#1)


## 0.1.49 (2024-05-26)


###  Improvements

- Bumped ocean version to ^0.5.21 (#1)


## 0.1.48 (2024-05-26)


###  Improvements

- Bumped ocean version to ^0.5.20 (#1)
- Removed the config.yaml file due to unused overrides


## 0.1.47 (2024-05-16)


###  Improvements

- Bumped ocean version to ^0.5.19 (#1)


## 0.1.46 (2024-05-12)


###  Improvements

- Bumped ocean version to ^0.5.18 (#1)


## 0.1.45 (2024-05-01)


###  Improvements

- Bumped ocean version to ^0.5.17 (#1)


## 0.1.44 (2024-05-01)


###  Improvements

- Bumped ocean version to ^0.5.16 (#1)


## 0.1.43 (2024-04-30)


###  Improvements

- Bumped ocean version to ^0.5.15 (#1)


## 0.1.42 (2024-04-24)


###  Improvements

- Bumped ocean version to ^0.5.14 (#1)


## 0.1.41 (2024-04-17)

### Improvements

- Bumped ocean version to ^0.5.12 (#1)


## 0.1.40 (2024-04-11)

### Improvements

- Bumped ocean version to ^0.5.11 (#1)


## 0.1.39 (2024-04-10)

### Improvements

- Bumped ocean version to ^0.5.10 (#1)


## 0.1.38 (2024-04-01)

### Improvements

- Bumped ocean version to ^0.5.9 (#1)


## 0.1.37 (2024-03-28)

### Improvements

- Bumped ocean version to ^0.5.8 (#1)


## 0.1.36 (2024-03-25)

### Improvements

- Updated default blueprints and config mapping to include issue labels (port-7311)


## 0.1.35 (2024-03-20)

### Improvements

- Bumped ocean version to ^0.5.7 (#1)


## 0.1.34 (2024-03-17)

### Improvements

- Bumped ocean version to ^0.5.6 (#1)


## 0.1.33 (2024-03-06)

### Improvements

- Bumped ocean version to ^0.5.5 (#1)


## 0.1.32 (2024-03-03)

### Improvements

- Bumped ocean version to ^0.5.4 (#1)


## 0.1.31 (2024-03-03)

### Improvements

- Bumped ocean version to ^0.5.3 (#1)


## 0.1.30 (2024-02-21)

### Improvements

- Bumped ocean version to ^0.5.2 (#1)


## 0.1.29 (2024-02-20)

### Improvements

- Bumped ocean version to ^0.5.1 (#1)


## 0.1.28 (2024-02-18)

### Improvements

- Bumped ocean version to ^0.5.0 (#1)


## 0.1.27 (2024-01-23)

### Improvements

- Bumped ocean version to ^0.4.17 (#1)


## 0.1.26 (2024-01-11)

### Improvements

- Bumped ocean version to ^0.4.16 (#1)


## 0.1.25 (2024-01-07)

### Improvements

- Bumped ocean version to ^0.4.15 (#1)


## 0.1.24 (2024-01-07)

### Improvements

- Bumped ocean version to ^0.4.14 (#1)


## 0.1.23 (2024-01-01)

### Improvements

- Bumped ocean version to ^0.4.13 (#1)


## 0.1.22 (2023-12-25)

### Improvements

- Fix stale relation identifiers in default blueprints (port-5799)


## 0.1.21 (2023-12-24)

### Improvements

- Updated default blueprints and config mapping to include integration name as blueprint identifier prefix
- Bumped ocean version to ^0.4.12 (#1)


## 0.1.20 (2023-12-21)

### Improvements

- Bumped ocean version to ^0.4.11 (#1)


## 0.1.19 (2023-12-21)

### Improvements

- Bumped ocean version to ^0.4.10 (#1)


v## 0.1.18 (2023-12-20)

### Improvements

- Updated authentication method to use built-in basic auth function
- Added warning message when 0 issues or projects are queried from the Jira API


## 0.1.17 (2023-12-18)

### Improvements

- Updated the Jira issue blueprint by adding entity properties including created datetime, updated datetime and priority (#17)


## 0.1.16 (2023-12-14)

### Improvements

- Bumped ocean version to ^0.4.8 (#1)


## 0.1.15 (2023-12-05)

### Improvements

- Bumped ocean version to ^0.4.7 (#1)


## 0.1.14 (2023-12-04)

### Improvements

- Bumped ocean version to ^0.4.6 (#1)


## 0.1.13 (2023-11-30)

### Improvements

- Bumped ocean version to ^0.4.5 (#1)
- Changed http client default timeout to 30 seconds


## 0.1.12 (2023-11-29)

### Improvements

- Bumped ocean version to ^0.4.4 (#1)
- Changed the httpx client to be the ocean's client for better connection error handling and request retries


## 0.1.11 (2023-11-21)

### Improvements

- Bumped ocean version to ^0.4.3 (#1)


## 0.1.10 (2023-11-08)

### Improvements

- Bumped ocean version to ^0.4.2 (#1)


## 0.1.9 (2023-11-03)

### Improvements

- Bumped ocean version to ^0.4.1 (#1)


## 0.1.8 (2023-11-01)

### Improvements

- Bumped ocean version to ^0.4.0 and handle ONCE event listener (#1)


## 0.1.7 (2023-10-30)

### Improvements

- Fixed the default mapping to exclude issues with status `Done` (#1)


## 0.1.6 (2023-10-29)

### Improvements

- Bumped ocean version to 0.3.2 (#1)


## 0.1.5 (2023-09-27)

### Improvements

- Bumped ocean to version 0.3.1 (#1)

## 0.1.4 (2023-09-13)

### Improvements

- Bumped ocean to 0.3.0 (#1)

## 0.1.3 (2023-08-29)

### Improvements

- Changed the app_host to not be required for the installation (PORT-4527)
- Bumped Ocean to 0.2.3 (#1)

## 0.1.2 (2023-08-11)

### Improvements

- Optimized dockerfile to produce smaller images (PORT-4485)

## 0.1.1 (2023-08-11)

### Improvements

- Upgraded ocean to version 0.2.2

v## 0.1.0 (2023-08-10)

### Features

- Added Jira integration with support for projects and issues (PORT-4410)<|MERGE_RESOLUTION|>--- conflicted
+++ resolved
@@ -7,10 +7,9 @@
 
 <!-- towncrier release notes start -->
 
-## 0.1.100 (2024-11-12)
-
-
-<<<<<<< HEAD
+## 0.1.101 (2024-11-13)
+
+
 ### Features
 
 - Added a field to display total issues in a project
@@ -19,11 +18,14 @@
 ### Improvements
 
 - Changed issue priority from id to name
-=======
+
+
+## 0.1.100 (2024-11-12)
+
+
 ### Improvements
 
 - Bumped ocean version to ^0.14.0
->>>>>>> d324489e
 
 
 ## 0.1.99 (2024-11-12)
