# Changelog

All notable changes to this project will be documented in this file.

The format is based on [Keep a Changelog](https://keepachangelog.com/en/1.0.0/),
and this project adheres to [Semantic Versioning](https://semver.org/spec/v2.0.0.html).

<!-- towncrier release notes start -->

## 0.1.95 (2024-10-23)


<<<<<<< HEAD
### Features

- Added a field to display total issues in a project (0.1.95)
- Added support for ingesting other fields apart from the default fields (Jira Sprint support) (0.1.95)

### Improvements

- Bumped ocean version to ^0.12.7 (0.1.95)


### Improvements

- Changed issue priority from id to name (0.1.95)
=======
### Improvements

- Bumped ocean version to ^0.12.7
>>>>>>> 4795544e


## 0.1.94 (2024-10-22)


### Improvements

- Bumped ocean version to ^0.12.6 (0.1.94)


## 0.1.93 (2024-10-14)


### Improvements

- Bumped ocean version to ^0.12.4


## 0.1.92 (2024-10-09)


### Improvements

- Bumped ocean version to ^0.12.3


## 0.1.91 (2024-10-08)


### Improvements

- Bumped ocean version to ^0.12.2


## 0.1.90 (2024-10-01)


### Improvements

- Bumped ocean version to ^0.12.1


## 0.1.89 (2024-09-29)


### Improvements

- Bumped ocean version to ^0.11.0


## 0.1.88 (2024-09-22)


### Improvements

- Bumped ocean version to ^0.10.12


## 0.1.87 (2024-09-17)


### Improvements

- Bumped ocean version to ^0.10.11


## 0.1.86 (2024-09-12)


### Improvements

- Bumped ocean version to ^0.10.10 (#1)


## 0.1.85 (2024-09-05)


### Improvements

- Bumped ocean version to ^0.10.9 (#1)


## 0.1.84 (2024-09-04)


### Improvements

- Bumped ocean version to ^0.10.8 (#1)


## 0.1.83 (2024-09-01)


### Improvements

- Bumped ocean version to ^0.10.7 (#1)


## 0.1.82 (2024-08-30)


### Improvements

- Bumped ocean version to ^0.10.5 (#1)


## 0.1.81 (2024-08-28)


### Improvements

- Bumped ocean version to ^0.10.4 (#1)


## 0.1.80 (2024-08-28)


### Improvements

- Bumped ocean version to ^0.10.3 (#1)


## 0.1.79 (2024-08-26)


### Improvements

- Bumped ocean version to ^0.10.2 (#1)


## 0.1.78 (2024-08-26)


### Improvements

- Bumped ocean version to ^0.10.1 (#1)


## 0.1.77 (2024-08-22)


### Improvements

- Bumped ocean version to ^0.10.0 (#1)


## 0.1.76 (2024-08-20)


### Improvements

- Bumped ocean version to ^0.9.14 (#1)


## 0.1.75 (2024-08-13)


### Improvements

- Bumped ocean version to ^0.9.13 (#1)


## 0.1.74 (2024-08-11)


### Improvements

- Bumped ocean version to ^0.9.12 (#1)


## 0.1.73 (2024-08-05)


### Improvements

- Updated the JQL filter used in the default configuration mapping to also ingest Jira issues that were opened or updated in the past week
- Updated the default mapping for the `issue` kind
- Updated the default blueprints and their properties


## 0.1.72 (2024-08-05)


### Improvements

- Bumped ocean version to ^0.9.11 (#1)


## 0.1.71 (2024-08-04)


### Improvements

- Bumped ocean version to ^0.9.10 (#1)


## 0.1.70 (2024-08-01)


### Improvements

- Added target='blank' attribute to links in config and secrets description to make them open in new tab


## 0.1.69 (2024-07-31)


### Improvements

- Upgraded integration dependencies (#1)


## 0.1.68 (2024-07-31)


### Improvements

- Bumped ocean version to ^0.9.7 (#1)


## 0.1.67 (2024-07-31)


### Improvements

- Bumped ocean version to ^0.9.6 (#1)


## 0.1.66 (2024-07-24)


### Improvements

- Bumped ocean version to ^0.9.5


## 0.1.65 (2024-07-16)


### Improvements

- Changed description of atlassianUserToken configuration


## 0.1.64 (2024-07-10)


### Improvements

- Bumped ocean version to ^0.9.4 (#1)


## 0.1.63 (2024-07-09)


### Improvements

- Bumped ocean version to ^0.9.3 (#1)


## 0.1.62 (2024-07-07)


### Improvements

- Bumped ocean version to ^0.9.2 (#1)


## 0.1.61 (2024-06-23)


###  Improvements

- Bumped ocean version to ^0.9.1 (#1)


## 0.1.60 (2024-06-19)


###  Improvements

- Bumped ocean version to ^0.9.0 (#1)


## 0.1.59 (2024-06-16)


###  Improvements

- Bumped ocean version to ^0.8.0 (#1)


## 0.1.58 (2024-06-13)


###  Improvements

- Bumped ocean version to ^0.7.1 (#1)


## 0.1.57 (2024-06-13)


###  Improvements

- Bumped ocean version to ^0.7.0 (#1)


## 0.1.56 (2024-06-10)


###  Improvements

- Bumped ocean version to ^0.6.0 (#1)


## 0.1.55 (2024-06-05)


###  Improvements

- Bumped ocean version to ^0.5.27 (#1)


## 0.1.54 (2024-06-03)


###  Improvements

- Bumped ocean version to ^0.5.25 (#1)


## 0.1.53 (2024-06-02)


###  Improvements

- Bumped ocean version to ^0.5.24 (#1)


## 0.1.52 (2024-05-30)


###  Improvements

- Updated the JQL filter used in the default configuration mapping to not ingest Jira issues of the `done` statusCategory
- Updated the default mapping for the `issue` kind

## 0.1.51 (2024-05-30)


###  Improvements

- Bumped ocean version to ^0.5.23 (#1)
- Updated the base image used in the Dockerfile that is created during integration scaffolding from `python:3.11-slim-buster` to `python:3.11-slim-bookworm`


## 0.1.50 (2024-05-29)


###  Improvements

- Bumped ocean version to ^0.5.22 (#1)


## 0.1.49 (2024-05-26)


###  Improvements

- Bumped ocean version to ^0.5.21 (#1)


## 0.1.48 (2024-05-26)


###  Improvements

- Bumped ocean version to ^0.5.20 (#1)
- Removed the config.yaml file due to unused overrides


## 0.1.47 (2024-05-16)


###  Improvements

- Bumped ocean version to ^0.5.19 (#1)


## 0.1.46 (2024-05-12)


###  Improvements

- Bumped ocean version to ^0.5.18 (#1)


## 0.1.45 (2024-05-01)


###  Improvements

- Bumped ocean version to ^0.5.17 (#1)


## 0.1.44 (2024-05-01)


###  Improvements

- Bumped ocean version to ^0.5.16 (#1)


## 0.1.43 (2024-04-30)


###  Improvements

- Bumped ocean version to ^0.5.15 (#1)


## 0.1.42 (2024-04-24)


###  Improvements

- Bumped ocean version to ^0.5.14 (#1)


## 0.1.41 (2024-04-17)

### Improvements

- Bumped ocean version to ^0.5.12 (#1)


## 0.1.40 (2024-04-11)

### Improvements

- Bumped ocean version to ^0.5.11 (#1)


## 0.1.39 (2024-04-10)

### Improvements

- Bumped ocean version to ^0.5.10 (#1)


## 0.1.38 (2024-04-01)

### Improvements

- Bumped ocean version to ^0.5.9 (#1)


## 0.1.37 (2024-03-28)

### Improvements

- Bumped ocean version to ^0.5.8 (#1)


## 0.1.36 (2024-03-25)

### Improvements

- Updated default blueprints and config mapping to include issue labels (port-7311)


## 0.1.35 (2024-03-20)

### Improvements

- Bumped ocean version to ^0.5.7 (#1)


## 0.1.34 (2024-03-17)

### Improvements

- Bumped ocean version to ^0.5.6 (#1)


## 0.1.33 (2024-03-06)

### Improvements

- Bumped ocean version to ^0.5.5 (#1)


## 0.1.32 (2024-03-03)

### Improvements

- Bumped ocean version to ^0.5.4 (#1)


## 0.1.31 (2024-03-03)

### Improvements

- Bumped ocean version to ^0.5.3 (#1)


## 0.1.30 (2024-02-21)

### Improvements

- Bumped ocean version to ^0.5.2 (#1)


## 0.1.29 (2024-02-20)

### Improvements

- Bumped ocean version to ^0.5.1 (#1)


## 0.1.28 (2024-02-18)

### Improvements

- Bumped ocean version to ^0.5.0 (#1)


## 0.1.27 (2024-01-23)

### Improvements

- Bumped ocean version to ^0.4.17 (#1)


## 0.1.26 (2024-01-11)

### Improvements

- Bumped ocean version to ^0.4.16 (#1)


## 0.1.25 (2024-01-07)

### Improvements

- Bumped ocean version to ^0.4.15 (#1)


## 0.1.24 (2024-01-07)

### Improvements

- Bumped ocean version to ^0.4.14 (#1)


## 0.1.23 (2024-01-01)

### Improvements

- Bumped ocean version to ^0.4.13 (#1)


## 0.1.22 (2023-12-25)

### Improvements

- Fix stale relation identifiers in default blueprints (port-5799)


## 0.1.21 (2023-12-24)

### Improvements

- Updated default blueprints and config mapping to include integration name as blueprint identifier prefix
- Bumped ocean version to ^0.4.12 (#1)


## 0.1.20 (2023-12-21)

### Improvements

- Bumped ocean version to ^0.4.11 (#1)


## 0.1.19 (2023-12-21)

### Improvements

- Bumped ocean version to ^0.4.10 (#1)


v## 0.1.18 (2023-12-20)

### Improvements

- Updated authentication method to use built-in basic auth function
- Added warning message when 0 issues or projects are queried from the Jira API


## 0.1.17 (2023-12-18)

### Improvements

- Updated the Jira issue blueprint by adding entity properties including created datetime, updated datetime and priority (#17)


## 0.1.16 (2023-12-14)

### Improvements

- Bumped ocean version to ^0.4.8 (#1)


## 0.1.15 (2023-12-05)

### Improvements

- Bumped ocean version to ^0.4.7 (#1)


## 0.1.14 (2023-12-04)

### Improvements

- Bumped ocean version to ^0.4.6 (#1)


## 0.1.13 (2023-11-30)

### Improvements

- Bumped ocean version to ^0.4.5 (#1)
- Changed http client default timeout to 30 seconds


## 0.1.12 (2023-11-29)

### Improvements

- Bumped ocean version to ^0.4.4 (#1)
- Changed the httpx client to be the ocean's client for better connection error handling and request retries


## 0.1.11 (2023-11-21)

### Improvements

- Bumped ocean version to ^0.4.3 (#1)


## 0.1.10 (2023-11-08)

### Improvements

- Bumped ocean version to ^0.4.2 (#1)


## 0.1.9 (2023-11-03)

### Improvements

- Bumped ocean version to ^0.4.1 (#1)


## 0.1.8 (2023-11-01)

### Improvements

- Bumped ocean version to ^0.4.0 and handle ONCE event listener (#1)


## 0.1.7 (2023-10-30)

### Improvements

- Fixed the default mapping to exclude issues with status `Done` (#1)


## 0.1.6 (2023-10-29)

### Improvements

- Bumped ocean version to 0.3.2 (#1)


## 0.1.5 (2023-09-27)

### Improvements

- Bumped ocean to version 0.3.1 (#1)

## 0.1.4 (2023-09-13)

### Improvements

- Bumped ocean to 0.3.0 (#1)

## 0.1.3 (2023-08-29)

### Improvements

- Changed the app_host to not be required for the installation (PORT-4527)
- Bumped Ocean to 0.2.3 (#1)

## 0.1.2 (2023-08-11)

### Improvements

- Optimized dockerfile to produce smaller images (PORT-4485)

## 0.1.1 (2023-08-11)

### Improvements

- Upgraded ocean to version 0.2.2

v## 0.1.0 (2023-08-10)

### Features

- Added Jira integration with support for projects and issues (PORT-4410)<|MERGE_RESOLUTION|>--- conflicted
+++ resolved
@@ -7,28 +7,25 @@
 
 <!-- towncrier release notes start -->
 
+## 0.1.96 (2024-10-23)
+
+
+### Features
+
+- Added a field to display total issues in a project (0.1.96)
+- Added support for ingesting other fields apart from the default fields (Jira Sprint support) (0.1.96)
+
+### Improvements
+
+- Changed issue priority from id to name (0.1.96)
+
+
 ## 0.1.95 (2024-10-23)
 
 
-<<<<<<< HEAD
-### Features
-
-- Added a field to display total issues in a project (0.1.95)
-- Added support for ingesting other fields apart from the default fields (Jira Sprint support) (0.1.95)
-
-### Improvements
-
-- Bumped ocean version to ^0.12.7 (0.1.95)
-
-
-### Improvements
-
-- Changed issue priority from id to name (0.1.95)
-=======
 ### Improvements
 
 - Bumped ocean version to ^0.12.7
->>>>>>> 4795544e
 
 
 ## 0.1.94 (2024-10-22)
