import asyncio
import json
from typing import Any, Literal
import typing

import aioboto3
from loguru import logger
from utils.misc import (
    CustomProperties,
    ResourceKindsWithSpecialHandling,
    is_access_denied_exception,
<<<<<<< HEAD
    cloud_control_rate_limiter
=======
    is_resource_not_found_exception,
>>>>>>> 5473284d
)
from utils.aws import get_sessions

from port_ocean.core.ocean_types import ASYNC_GENERATOR_RESYNC_TYPE
from utils.aws import _session_manager
from utils.overrides import AWSResourceConfig
from botocore.config import Config as Boto3Config
from botocore.exceptions import ClientError


def is_global_resource(kind: str) -> bool:
    global_services = [
        "cloudfront",
        "route53",
        "waf",
        "waf-regional",
        "iam",
        "organizations",
        "s3",
    ]
    try:
        service = kind.split("::")[1].lower()
        return service in global_services
    except IndexError:
        return False


def fix_unserializable_date_properties(obj: Any) -> Any:
    return json.loads(json.dumps(obj, default=str))


async def describe_single_resource(
    kind: str, identifier: str, account_id: str | None = None, region: str | None = None
) -> dict[str, str]:
    async for session in get_sessions(account_id, region):
        region = session.region_name
        match kind:
            case ResourceKindsWithSpecialHandling.ELBV2_LOAD_BALANCER:
                async with session.client("elbv2") as elbv2:
                    response = await elbv2.describe_load_balancers(
                        LoadBalancerArns=[identifier]
                    )
                    return fix_unserializable_date_properties(
                        response.get("LoadBalancers")[0]
                    )
            case ResourceKindsWithSpecialHandling.ELASTICACHE_CLUSTER:
                async with session.client("elasticache") as elasticache:
                    response = await elasticache.describe_cache_clusters(
                        CacheClusterId=identifier
                    )
                    return fix_unserializable_date_properties(
                        response.get("CacheClusters")[0]
                    )
            case ResourceKindsWithSpecialHandling.ACM_CERTIFICATE:
                async with session.client("acm") as acm:
                    response = await acm.describe_certificate(CertificateArn=identifier)
                    resource = response.get("ResourceDescription")
                    return fix_unserializable_date_properties(resource)
            case ResourceKindsWithSpecialHandling.AMI_IMAGE:
                logger.warning(
                    f"Skipping AMI image {identifier} because it's not supported yet"
                )
                return {}
            case ResourceKindsWithSpecialHandling.CLOUDFORMATION_STACK:
                async with session.client("cloudformation") as cloudformation:
                    response = await cloudformation.describe_stacks(
                        StackName=identifier
                    )
                    stack = response.get("Stacks")[0]
                    return fix_unserializable_date_properties(stack)
            case _:
                async with cloud_control_rate_limiter:
                    async with session.client(
                        "cloudcontrol",
                        config=Boto3Config(
                            retries={"max_attempts": 20, "mode": "standard"},
                        ),
                    ) as cloudcontrol:
                        response = await cloudcontrol.get_resource(
                            TypeName=kind, Identifier=identifier
                        )
                        resource_description = response.get("ResourceDescription")
                        serialized = resource_description.copy()
                        serialized.update(
                            {
                                "Properties": json.loads(
                                    resource_description.get("Properties")
                                ),
                            }
                        )
                        return serialized
    return {}


async def resync_custom_kind(
    kind: str,
    session: aioboto3.Session,
    service_name: Literal["acm", "elbv2", "cloudformation", "ec2", "elasticache"],
    describe_method: str,
    list_param: str,
    marker_param: Literal["NextToken", "Marker"],
    resource_config: AWSResourceConfig,
    describe_method_params: dict[str, Any] | None = None,
) -> ASYNC_GENERATOR_RESYNC_TYPE:
    """
    Batch resources from a service that supports pagination

    kind - the kind of resource
    session - the boto3 session to use
    service_name - the name of the service
    describe_method - the name of the method to describe the resource
    list_param - the name of the parameter that contains the list of resources
    marker_param - the name of the parameter that contains the next token
    describe_method_params - additional parameters for the describe method
    """
    region = session.region_name
    account_id = await _session_manager.find_account_id_by_session(session)
    next_token = None

    resource_config_selector = resource_config.selector

    if not resource_config_selector.is_region_allowed(region):
        logger.info(
            f"Skipping resyncing {kind} in region {region} in account {account_id} because it's not allowed"
        )
        return

    if not describe_method_params:
        describe_method_params = {}
    while True:
        async with session.client(service_name) as client:
            try:
                params: dict[str, Any] = describe_method_params
                if next_token:
                    params[marker_param] = next_token
                response = await getattr(client, describe_method)(**params)
                next_token = response.get(marker_param)
                results = response.get(list_param, [])
                logger.info(
                    f"Fetched batch of {len(results)} from {kind} in region {region}"
                )
                if results:
                    yield [
                        {
                            CustomProperties.KIND: kind,
                            CustomProperties.ACCOUNT_ID: account_id,
                            CustomProperties.REGION: region,
                            **fix_unserializable_date_properties(resource),
                        }
                        for resource in results
                    ]

                if not next_token:
                    break
            except client.exceptions.ClientError as e:
                if is_access_denied_exception(e):
                    logger.warning(
                        f"Skipping resyncing {kind} in region {region} due to missing access permissions"
                    )
                    break
                else:
                    raise e


async def resync_cloudcontrol(
    kind: str, session: aioboto3.Session, resource_config: AWSResourceConfig
) -> ASYNC_GENERATOR_RESYNC_TYPE:
    resource_config_selector = resource_config.selector
    use_get_resource_api = resource_config_selector.use_get_resource_api

    region = session.region_name
    account_id = await _session_manager.find_account_id_by_session(session)
    if not resource_config_selector.is_region_allowed(region):
        logger.info(
            f"Skipping resyncing {kind} in region {region} in account {account_id} because it's not allowed"
        )
        return
    logger.info(f"Resyncing {kind} in account {account_id} in region {region}")
    next_token = None
    while True:
        async with session.client("cloudcontrol") as cloudcontrol:
            try:
                params = {
                    "TypeName": kind,
                }
                if next_token:
                    params["NextToken"] = next_token

                response = await cloudcontrol.list_resources(**params)
                next_token = response.get("NextToken")
                resources = response.get("ResourceDescriptions", [])
                if not resources:
                    break
                page_resources = []
                if use_get_resource_api:
                    resources = await asyncio.gather(
                        *(
                            describe_single_resource(
                                kind,
                                instance.get("Identifier"),
                                account_id=account_id,
                                region=region,
                            )
                            for instance in resources
                        ),
                        return_exceptions=True,
                    )
                else:
                    resources = [
                        {
                            "Identifier": instance.get("Identifier"),
                            "Properties": json.loads(instance.get("Properties")),
                        }
                        for instance in resources
                    ]

                for instance in resources:
                    if isinstance(instance, Exception):
                        if is_resource_not_found_exception(instance):
                            error = typing.cast(ClientError, instance)
                            logger.info(
                                f"Skipping resyncing {kind} resource in region {region} in account {account_id}; {error.response['Error']['Message']}"
                            )
                            continue

                        raise instance

                    serialized = instance.copy()
                    serialized.update(
                        {
                            CustomProperties.KIND: kind,
                            CustomProperties.ACCOUNT_ID: account_id,
                            CustomProperties.REGION: region,
                        }
                    )
                    page_resources.append(
                        fix_unserializable_date_properties(serialized)
                    )
                logger.info(
                    f"Fetched batch of {len(page_resources)} from {kind} in region {region}"
                )
                yield page_resources

                if not next_token:
                    break
            except Exception as e:
                if is_access_denied_exception(e):
                    logger.warning(
                        f"Skipping resyncing {kind} in region {region} in account {account_id} due to missing access permissions"
                    )
                else:
                    logger.error(f"Error resyncing {kind} in region {region}, {e}")
                raise e<|MERGE_RESOLUTION|>--- conflicted
+++ resolved
@@ -9,11 +9,8 @@
     CustomProperties,
     ResourceKindsWithSpecialHandling,
     is_access_denied_exception,
-<<<<<<< HEAD
     cloud_control_rate_limiter
-=======
     is_resource_not_found_exception,
->>>>>>> 5473284d
 )
 from utils.aws import get_sessions
 
